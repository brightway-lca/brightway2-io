--- conflicted
+++ resolved
@@ -1,15 +1,11 @@
 from bw2io.extractors.json_ld import JSONLDExtractor
 from bw2io.strategies import (
     json_ld_get_normalized_exchange_locations,
-<<<<<<< HEAD
     json_ld_get_normalized_exchange_units,
     json_ld_get_activities_list_from_rawdata,
-    json_ld_add_activity_unit,
+    # json_ld_add_activity_unit,
     json_ld_rename_metadata_fields,
-=======
     json_ld_label_exchange_type,
-    json_ld_convert_db_dict_into_list,
->>>>>>> 06f7e103
 )
 from pathlib import Path
 
@@ -56,7 +52,6 @@
     } == {"Northern America", "United States", "Algeria", None, "Netherlands"}
 
 
-<<<<<<< HEAD
 def test_exchange_units():
     data = JSONLDExtractor.extract(FIXTURES)
     assert {
@@ -93,6 +88,7 @@
 #     db = json_ld_add_activity_unit(db)
 #     print('Here')
 #     print([ds['unit'] for ds in db])
+# TODO what if no production excs or multiple?
 
 def test_metadata_fields():
     data = JSONLDExtractor.extract(FIXTURES)
@@ -104,11 +100,9 @@
     assert not db[2].get('category', False)
 
 
-=======
 def test_basic_exchange_type_labelling():
     data = list(JSONLDExtractor.extract(FIXTURES)['processes'].values())
     # data = json_ld_convert_db_dict_into_list(data)
     data = json_ld_label_exchange_type(data)
 
-    assert all(exc.get('type') for act in data for exc in act['exchanges'])
->>>>>>> 06f7e103
+    assert all(exc.get('type') for act in data for exc in act['exchanges'])