--- conflicted
+++ resolved
@@ -36,12 +36,8 @@
     ]
     format = u"SimaPro CSV"
 
-<<<<<<< HEAD
-    def __init__(self, filepath, delimiter=";", name=None, encoding='cp1252'):
-=======
-    def __init__(self, filepath, delimiter=";", name=None,
-                 normalize_biosphere=True):
->>>>>>> 33500128
+    def __init__(self, filepath, delimiter=";", name=None, encoding='cp1252',
+                 normalize_biosphere=False):
         start = time()
         self.data = SimaProCSVExtractor.extract(filepath, delimiter, name,
                                                 encoding)
