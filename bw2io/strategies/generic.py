--- conflicted
+++ resolved
@@ -90,19 +90,11 @@
         products = [x for x in ds.get("exchanges", []) if x.get("type") == "production"]
         if len(products) == 1:
             product = products[0]
-<<<<<<< HEAD
             assert product['name']
             ds['reference product'] = product.get('reference product',[]) or product['name']
             ds['production amount'] = product['amount']
             ds['name'] = ds.get('name') or product['name']
             ds['unit'] = ds.get('unit') or product.get('unit') or 'Unknown'
-=======
-            assert product["name"]
-            ds["reference product"] = product["name"]
-            ds["production amount"] = product["amount"]
-            ds["name"] = ds.get("name") or product["name"]
-            ds["unit"] = ds.get("unit") or product.get("unit") or "Unknown"
->>>>>>> f07ea89c
     return db
 
 
