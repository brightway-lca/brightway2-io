# -*- coding: utf-8 -*-
import os
from openpyxl import load_workbook


def get_cell_value_handle_error(cell):
    if cell.data_type == 'e':
        # Error type
        return None
    else:
        return cell.value


def get_cell_value_handle_error(cell):
    if cell.ctype == 5:
        # Error type
        return None
    else:
        return cell.value


class ExcelExtractor(object):
    @classmethod
    def extract(cls, filepath):
        assert os.path.exists(filepath), "Can't file file at path {}".format(filepath)
        wb = load_workbook(filepath)
        return [(name, cls.extract_sheet(wb, name)) for name in wb.sheetnames]

    @classmethod
    def extract_sheet(cls, wb, name, strip=True):
        ws = wb[name]
        _ = lambda x: x.strip() if (strip and hasattr(x, "strip")) else x
<<<<<<< HEAD
        return [[_(get_cell_value_handle_error(ws.cell(row=row + 1, column=col + 1))) for col in range(ws.max_column)] for row in range(ws.max_row)]
=======
        return [
            [
                _(get_cell_value_handle_error(ws.cell(row, col)))
                for col in range(ws.ncols)
            ]
            for row in range(ws.nrows)
        ]
>>>>>>> f04245f2
<|MERGE_RESOLUTION|>--- conflicted
+++ resolved
@@ -30,14 +30,4 @@
     def extract_sheet(cls, wb, name, strip=True):
         ws = wb[name]
         _ = lambda x: x.strip() if (strip and hasattr(x, "strip")) else x
-<<<<<<< HEAD
-        return [[_(get_cell_value_handle_error(ws.cell(row=row + 1, column=col + 1))) for col in range(ws.max_column)] for row in range(ws.max_row)]
-=======
-        return [
-            [
-                _(get_cell_value_handle_error(ws.cell(row, col)))
-                for col in range(ws.ncols)
-            ]
-            for row in range(ws.nrows)
-        ]
->>>>>>> f04245f2
+        return [[_(get_cell_value_handle_error(ws.cell(row=row + 1, column=col + 1))) for col in range(ws.max_column)] for row in range(ws.max_row)]