--- conflicted
+++ resolved
@@ -2,12 +2,9 @@
 from numbers import Number
 from pathlib import Path
 from typing import Union
-<<<<<<< HEAD
-=======
 import copy
 import gzip
 import json
->>>>>>> 43334d6e
 
 from bw2data import Database, Method, config, databases, methods, parameters
 from bw2data.parameters import Group
